<<<<<<< HEAD
# FISH Probe Designers
Created by Francesca Zaniboni and Eric Cramer
=======
# SNAIL Probe Designer
Created by Francesca Zaniboni, Eric Cramer  
>>>>>>> c9f20c55
Created on 2019-02-08 14:15:38.845405
## Project Description 
A program to identify and construct sequences that can be used to design probe systems Single Molecule Fluorescence In Situ Hybridization experiments (smFISH). Specifically, the probe designer creates probes for SNAIL Proximity Ligation Assays. The SNAIL probe scheme is flexible, specific, and highly multiplexible, as demonstrated by [Wang et al (2018)](http://science.sciencemag.org/content/361/6400/eaat5691/tab-figures-data) in their STARMap method. SNAIL probes can be barcoded and read in situ using the SEDAL probe method.

From Figure 1A of the STARMap paper:
![SNAIL probe anatomy from Wang et al 2018](https://raw.githubusercontent.com/bavalab/snail-probe-designer/master/3_docs/img/snail-probe-example.png?token=ANUtICilDZwBiv6rvJfaQxqccZLt2urcks5cbX8LwA%3D%3D)
>Design of SNAIL probes (one component of STARmap): each primer or padlock probe has 19-25 nt (labeled by blue double-headed arrows) to hybridize with target RNA with a designed Tm of 60oC, while the complementary sequence between the primer and padlock is only 6 nt on each arm (labeled by red doubleheaded arrow) with Tm below room temperature, so that primer-padlock DNA-DNA hybridization is negligible during DNA-RNA hybridization at 40oC, but allows DNA ligation by T4 DNA ligase in the following step. Tm, melting temperature of nucleic acids. 

And from Figure 3A of the STARMap paper:
![SEDAL sequencing example from WANg et al 2018](https://raw.githubusercontent.com/bavalab/snail-probe-designer/master/3_docs/img/sedal-probe-example.png?token=ANUtICVxvQ97Bxm2EE28Z1T-koy0dbyGks5cbX7ywA%3D%3D)
>SEDAL involves a T4 DNA ligase with activity strongly hindered by base mismatches, and two kinds of sequencing probes: reading probes that set the base position to be interrogated, and fluorescent decoding probes that transduce base information into colors for imaging. Unlike other sequencing-by-ligation methods which use preannealed reading probes (or equivalent), the reading probe in SEDAL is short (11 nt, with Tm near room temperature), partially degenerate (as shown here, for cycle 4, the first two base at 5’ end are N, equal amount mixture of A, T, C and G), and mixed with decoding probes and T4 DNA ligase for a one-step reaction. At room temperature, the reading probe remains in a dynamic state of annealing with and detaching from the DNA template. Only when the reading probe perfectly matches the DNA template, T4 DNA ligase (blue) ligates it to the fluorescent 8-nt decoding probe. The short reading and decoding probes are then washed away, leaving fluorescent 19-nt products stably hybridized to the DNA amplicon for imaging. For the next cycle, previous fluorescent products are stripped and the reading probe includes one more degenerate base to shift the reading frame by one base (Fig. 1E). 5’P: 5’ phosphate. 3’InvT: 3’ inverted dT base that prevents self-ligation of the reading probe. 3’OH: 3’ hydroxyl group. 

The SEDAL and SNAIL combination produces STARMap, a three-part system to detect _n_ mRNA transcripts _in situ_ with fluorescence microscopy. First tissue is cleared of lipids and unfixed proteins using the [CLARITY](http://clarityresourcecenter.org/) method. Second, a set of SNAIL splint and padlock probes are hybridized to the target RNAs. Finally, a series of _reading_ and _fluorescent_ SEDAL probes are used to readout a barcode embedded in the padlock portion of the SNAIL probe (thus uniquely identifying the RNA transcript). 

## TODOs
+ change the GC content selection to a slider for G content in app
+ derive c content from 100-G content - DONE
+ add a directory selection dialog to get the output directory - DONE
+ display the names and locations of the files that are saved - DONE
+ re-format the sanity checker
+ add probe length adjustments (DONE)
+ add file dialog for direct fasta file selection
+ add multiple fasta sequence support
+ switch default arguments for spd constructor to kwargs
+ add error and variable type checking
+ add "plug and play" for probe designs
	- Ex. switching between SNAIL and PLAYR style probes
	- add options to change padlock leader and splint connector
	- barcoding options
		+ add imports for barcode to gene lookup table
+ port to executable for mac and pc
+ fix style
+ write documentation

## General Notes (to self)
For compilation with `pyinstaller`, use the conda prompt:  
`activate py34`  
`pyinstaller --onefile --windowed --distpath=D:\coding-projects\snail-probe-designer D:\coding-projects\snail-probe-designer\1_code\python\app.py`<|MERGE_RESOLUTION|>--- conflicted
+++ resolved
@@ -1,10 +1,5 @@
-<<<<<<< HEAD
-# FISH Probe Designers
-Created by Francesca Zaniboni and Eric Cramer
-=======
 # SNAIL Probe Designer
 Created by Francesca Zaniboni, Eric Cramer  
->>>>>>> c9f20c55
 Created on 2019-02-08 14:15:38.845405
 ## Project Description 
 A program to identify and construct sequences that can be used to design probe systems Single Molecule Fluorescence In Situ Hybridization experiments (smFISH). Specifically, the probe designer creates probes for SNAIL Proximity Ligation Assays. The SNAIL probe scheme is flexible, specific, and highly multiplexible, as demonstrated by [Wang et al (2018)](http://science.sciencemag.org/content/361/6400/eaat5691/tab-figures-data) in their STARMap method. SNAIL probes can be barcoded and read in situ using the SEDAL probe method.
